--- conflicted
+++ resolved
@@ -438,8 +438,6 @@
             }
         }
         (continue_dfs, SideEffects { ebb_splitted: split_ebb })
-<<<<<<< HEAD
-=======
     }
 }
 
@@ -452,7 +450,6 @@
             loop_id: self.loop_parent(header_lp).into(),
             last_inst: None.into(),
         };
->>>>>>> da50c1cc
     }
 
     // We are in the case where `ebb` belongs partially to two different loops, the child and
@@ -484,18 +481,6 @@
         cfg.recompute_ebb(func, ebb);
         cfg.recompute_ebb(func, new_ebb);
         domtree.recompute_split_ebb(ebb, new_ebb, middle_jump_inst);
-    }
-}
-
-impl LoopAnalysis {
-    /// Updates the loop analysis information when a loop pre-header is created.
-    pub fn recompute_loop_preheader(&mut self, pre_header: Ebb, header: Ebb) {
-        let header_lp = self.base_loop_ebb(header)
-            .expect("the header should belong to a loop");
-        *self.ebb_loop_map.ensure(pre_header) = EbbLoopData {
-            loop_id: self.loop_parent(header_lp).into(),
-            last_inst: None.into(),
-        }
     }
 }
 
